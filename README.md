<!-- 
SPDX-FileCopyrightText: Copyright (c) 2022 The torch-harmonics Authors. All rights reserved.

SPDX-License-Identifier: BSD-3-Clause
 
Redistribution and use in source and binary forms, with or without
modification, are permitted provided that the following conditions are met:

1. Redistributions of source code must retain the above copyright notice, this
   list of conditions and the following disclaimer.
2. Redistributions in binary form must reproduce the above copyright notice,
   this list of conditions and the following disclaimer in the documentation
   and/or other materials provided with the distribution.

3. Neither the name of the copyright holder nor the names of its
   contributors may be used to endorse or promote products derived from
   this software without specific prior written permission.

THIS SOFTWARE IS PROVIDED BY THE COPYRIGHT HOLDERS AND CONTRIBUTORS "AS IS"
AND ANY EXPRESS OR IMPLIED WARRANTIES, INCLUDING, BUT NOT LIMITED TO, THE
IMPLIED WARRANTIES OF MERCHANTABILITY AND FITNESS FOR A PARTICULAR PURPOSE ARE
DISCLAIMED. IN NO EVENT SHALL THE COPYRIGHT HOLDER OR CONTRIBUTORS BE LIABLE
FOR ANY DIRECT, INDIRECT, INCIDENTAL, SPECIAL, EXEMPLARY, OR CONSEQUENTIAL
DAMAGES (INCLUDING, BUT NOT LIMITED TO, PROCUREMENT OF SUBSTITUTE GOODS OR
SERVICES; LOSS OF USE, DATA, OR PROFITS; OR BUSINESS INTERRUPTION) HOWEVER
CAUSED AND ON ANY THEORY OF LIABILITY, WHETHER IN CONTRACT, STRICT LIABILITY,
OR TORT (INCLUDING NEGLIGENCE OR OTHERWISE) ARISING IN ANY WAY OUT OF THE USE
OF THIS SOFTWARE, EVEN IF ADVISED OF THE POSSIBILITY OF SUCH DAMAGE.
-->

<!-- <div align="center">
    <img src="https://raw.githubusercontent.com/NVIDIA/torch-harmonics/main/images/logo/logo.png"  width="568">
    <br>
    <a href="https://github.com/NVIDIA/torch-harmonics/actions/workflows/tests.yml"><img src="https://github.com/NVIDIA/torch-harmonics/actions/workflows/tests.yml/badge.svg"></a>
    <a href="https://pypi.org/project/torch_harmonics/"><img src="https://img.shields.io/pypi/v/torch_harmonics"></a>
</div> -->


[**<p style="text-align: center;">Overview**](#overview) | [**Installation**](#installation) | [**More information**](#more-about-torch-harmonics) | [**Getting started**](#getting-started) | [**Contributors**](#contributors) | [**Cite us**](#cite-us) | [**References</p>**](#references)

<!--
[![pypi](https://img.shields.io/pypi/v/torch_harmonics)](https://pypi.org/project/torch_harmonics/)
-->

<!-- # spherical harmonic transforms -->

# torch-harmonics

<<<<<<< HEAD
[**Overview**](#overview) | [**Installation**](#installation) | [**More information**](#more-about-torch-harmonics) | [**Getting started**](#getting-started) | [**Contributors**](#contributors) | [**Cite us**](#cite-us) | [**References**](#references)

[![tests](https://github.com/NVIDIA/torch-harmonics/actions/workflows/tests.yml/badge.svg)](https://github.com/NVIDIA/torch-harmonics/actions/workflows/tests.yml)
[![pypi](https://img.shields.io/pypi/v/torch_harmonics)](https://pypi.org/project/torch_harmonics/)

=======
>>>>>>> c4e4d64f
## Overview

torch-harmonics is a differentiable implementation of the Spherical Harmonic transform in PyTorch. It was originally implemented to enable Spherical Fourier Neural Operators (SFNO). It uses quadrature rules to compute the projection onto the associated Legendre polynomials and FFTs for the projection onto the harmonic basis. This algorithm tends to outperform others with better asymptotic scaling for most practical purposes.

torch-harmonics uses PyTorch primitives to implement these operations, making it fully differentiable. Moreover, the quadrature can be distributed onto multiple ranks making it spatially distributed.

torch-harmonics has been used to implement a variety of differentiable PDE solvers which generated the animations below. Moreover, it has enabled the development of Spherical Fourier Neural Operators (SFNOs) [1].

<div align="center">
<table border="0" cellspacing="0" cellpadding="0">
    <tr>
        <td><img src="https://media.githubusercontent.com/media/NVIDIA/torch-harmonics/main/images/sfno.gif"  width="240"></td>
        <td><img src="https://media.githubusercontent.com/media/NVIDIA/torch-harmonics/main/images/zonal_jet.gif"  width="240"></td>
        <td><img src="https://media.githubusercontent.com/media/NVIDIA/torch-harmonics/main/images/allen-cahn.gif"  width="240"></td>
    </tr>
<!--     <tr>
        <td style="text-align:center; border-style : hidden!important;">Shallow Water Eqns.</td>
        <td style="text-align:center; border-style : hidden!important;">Ginzburg-Landau Eqn.</td>
        <td style="text-align:center; border-style : hidden!important;">Allen-Cahn Eqn.</td>
    </tr>  -->
</table>
</div>


## Installation
Download directyly from PyPI:

```bash
pip install torch-harmonics
```

Build in your environment using the Python package:

```bash
git clone git@github.com:NVIDIA/torch-harmonics.git
cd torch-harmonics
pip install -e .
```

Alternatively, use the Dockerfile to build your custom container after cloning:

```bash
git clone git@github.com:NVIDIA/torch-harmonics.git
cd torch-harmonics
docker build . -t torch_harmonics
docker run --gpus all -it --rm --ipc=host --ulimit memlock=-1 --ulimit stack=67108864 torch_harmonics
```

## More about torch-harmonics

### Spherical harmonics

<<<<<<< HEAD
The [spherical harmonics](https://en.wikipedia.org/wiki/Spherical_harmonics) are special functions defined on the two-dimensional sphere $S^2$ (embedded in three dimensions). They form an orthonormal basis of the space of square-integrable functions defined on the sphere $L^2(S^2)$ and are comparable to the harmonic functions defined on a circle/torus. The spherical harmonics are defined as

$$
Y_l^m(\theta, \lambda) = \sqrt{\frac{(2l + 1)}{4 \pi} \frac{(l - m)!}{(l + m)!}} P_l^m(\cos \theta)  \exp(im\lambda),
=======
The [spherical harmonics](https://en.wikipedia.org/wiki/Spherical_harmonics) are special functions defined on the two-dimensional sphere $S^2$ (embedded in three dimensions). They form an orthonormal basis of the space of square-integrable functions defined on the sphere ($L^2(S^2)$) and are comparable to the harmonic functions defined on a circle/torus. The spherical harmonics are defined as

$$
Y_l^m(\theta, \lambda) = \sqrt{\frac{(2l + 1)}{4 \pi} \frac{(l - m)!}{(l + m)!}} \, P_l^m(\cos \theta) \, \exp(im\lambda),
>>>>>>> c4e4d64f
$$

where $\theta$ and $\lambda$ are colatitude and longitude respectively, and $P_l^m$ the normalized, [associated Legendre polynomials](https://en.wikipedia.org/wiki/Associated_Legendre_polynomials).

<<<<<<< HEAD
<div align="center">
<img src="https://media.githubusercontent.com/media/NVIDIA/torch-harmonics/main/images/spherical_harmonics.gif" width="432">
<br>
Spherical harmonics up to degree 5
</div>
=======
<center><img src="https://media.githubusercontent.com/media/NVIDIA/torch-harmonics/main/images/spherical_harmonics.gif" width="432"></center>
>>>>>>> c4e4d64f

### Spherical harmonic transform

The spherical harmonic transform (SHT)

$$
<<<<<<< HEAD
f_l^m = \int_{S^2}  \overline{Y_{l}^{m}}(\theta, \lambda) f(\theta, \lambda) \mathrm{d} \mu(\theta, \lambda)
$$

realizes the projection of a signal $f(\theta, \lambda)$ on $S^2$ onto the spherical harmonics basis. The SHT generalizes the Fourier transform on the sphere. Conversely, a truncated series expansion of a function $f$ can be written in terms of spherical harmonics as

$$
f (\theta, \lambda) = \sum_{m=-M}^{M} \exp(im\lambda) \sum_{l=|m|}^{M} \hat f_l^m  P_l^m (\cos \theta),
$$

where $\hat{f}_l^m$, are the expansion coefficients associated to the mode $m$, $n$.
=======
\tilde{f}_l^m = \int_{S^2}  \overline{Y_l^m}(\theta, \lambda) \, f(\theta, \lambda) \; \mathrm{d} \mu(\theta, \lambda)
$$

realizes the projection of a signal $f(\theta, \lambda)$ on $S^2$ onto the spherical harmonics basis. 

generalizes the Fourier transform on the sphere.

The truncated series expansion of a function $f$ defined on the surface of a sphere can be written as

$$
f(\theta, \lambda) = \sum_{m=-M}^{M} \exp(im\lambda) \sum_{l=|m|}^{M} \tilde{f}_l^m \overline{P_l^m} (\cos \theta),
$$

where $\theta$ is the colatitude, $\lambda$ the longitude, $\overline{P_l^m}$ the normalized, associated Legendre polynomials and $F_n^m$, the expansion coefficient associated to the mode $(m,n)$.
>>>>>>> c4e4d64f

The implementation of the SHT follows the algorithm as presented in [2]. A direct spherical harmonic transform can be accomplished by a Fourier transform

$$
<<<<<<< HEAD
\hat f^m(\theta) = \frac{1}{2 \pi} \int_{0}^{2\pi} f(\theta, \lambda) \exp(-im\lambda) \mathrm{d} \lambda
=======
\tilde{f}^m(\theta) = \frac{1}{2 \pi} \int_{0}^{2\pi} f(\theta, \lambda) \, \exp(-im\lambda)  \; \mathrm{d}\lambda
>>>>>>> c4e4d64f
$$

in longitude and a Legendre transform

$$
<<<<<<< HEAD
\hat f_l^m = \frac{1}{2} \int^{\pi}_0 \hat f^{m} (\theta) P_l^m (\cos \theta) \sin \theta \mathrm{d} \theta
=======
\tilde{f}_l^m = \frac{1}{2} \int_{0}^\pi \tilde{f}^m(\theta) \, \overline{P_l^m} (\cos \theta) \, \sin \theta \;\mathrm{d} \theta
>>>>>>> c4e4d64f
$$

in latitude.

### Discrete Legendre transform

The second integral, which computed the projection onto the Legendre polynomials is realized with quadrature. On the Gaussian grid, we use Gaussian quadrature in the $\cos \theta$ domain. The integral

$$
<<<<<<< HEAD
\hat f_l^m = \frac{1}{2} \int_{-1}^1 \hat{f}^m(\arccos x) P_l^m (x) \mathrm{d} x
=======
\tilde{f}_l^m = \frac{1}{2} \int_{-1}^1 \tilde{f}^m(\arccos x) \, \overline{P_l^m} (x) \; \mathrm{d} x
>>>>>>> c4e4d64f
$$

is obtained with the substitution $x = \cos \theta$ and then approximated by the sum

$$
<<<<<<< HEAD
\hat f_l^m = \sum_{j=1}^{N_\theta}  \hat{f}^m(\arccos x_j) P_l^m(x_j) w_j.
=======
\tilde{f}_l^m = \sum_{j=1}^{N_\theta} \tilde{f}^m(\arccos x_j) \bar{P}_n^m(x_j) \, w_j.
>>>>>>> c4e4d64f
$$

Here, $x_j \in [-1,1]$ are the quadrature nodes with the respective quadrature weights $w_j$.

## Getting started

The main functionality of `torch_harmonics` is provided in the form of `torch.nn.Modules` for composability. A minimum example is given by:

```python
import torch
import torch_harmonics as th

device = torch.device('cuda' if torch.cuda.is_available() else 'cpu')

nlat = 512
nlon = 2*nlat
batch_size = 32
signal = torch.randn(batch_size, nlat, nlon)

# transform data on an equiangular grid
sht = th.RealSHT(nlat, nlon, grid="equiangular").to(device)

coeffs = sht(signal)
```

To enable scalable model-parallelism, `torch-harmonics` implements a distributed variant of the SHT located in `torch_harmonics.distributed`.

Detailed usage of torch-harmonics is demonstrated in a series of notebooks:

1. [Getting started](./notebooks/getting_started.ipynb)
2. [Quadrature](./notebooks/quadrature.ipynb)
3. [Visualizing the spherical harmonics](./notebooks/plot_spherical_harmonics.ipynb)
4. [Solving the Helmholtz equation](./notebooks/helmholtz.ipynb)
5. [Solving the shallow water equations](./notebooks/shallow_water_equations.ipynb)
6. [Training Spherical Fourier Neural Operators](./notebooks/train_sfno.ipynb)

## Contributors

[Boris Bonev](https://bonevbs.github.io) (bbonev@nvidia.com), [Thorsten Kurth](https://github.com/azrael417) (tkurth@nvidia.com), [Christian Hundt](https://github.com/gravitino) (chundt@nvidia.com), [Nikola Kovachki](https://kovachki.github.io) (nkovachki@nvidia.com), [Jean Kossaifi](http://jeankossaifi.com) (jkossaifi@nvidia.com)  

## Cite us

If you use `torch-harmonics` in an academic paper, please cite [1]

```bibtex
@misc{bonev2023spherical,
      title={Spherical Fourier Neural Operators: Learning Stable Dynamics on the Sphere}, 
      author={Boris Bonev and Thorsten Kurth and Christian Hundt and Jaideep Pathak and Maximilian Baust and Karthik Kashinath and Anima Anandkumar},
      year={2023},
      eprint={2306.03838},
      archivePrefix={arXiv},
      primaryClass={cs.LG}
}
```

## References

<a id="1">[1]</a> 
Bonev B., Kurth T., Hundt C., Pathak, J., Baust M., Kashinath K., Anandkumar A.;
Spherical Fourier Neural Operators: Learning Stable Dynamics on the Sphere;
arXiv 2306.0383, 2023.

<a id="1">[2]</a> 
Schaeffer N.;
Efficient spherical harmonic transforms aimed at pseudospectral numerical simulations;
G3: Geochemistry, Geophysics, Geosystems, 2013.

<a id="1">[3]</a> 
Wang B., Wang L., Xie Z.;
Accurate calculation of spherical and vector spherical harmonic expansions via spectral element grids;
Adv Comput Math, 2018.<|MERGE_RESOLUTION|>--- conflicted
+++ resolved
@@ -46,14 +46,11 @@
 
 # torch-harmonics
 
-<<<<<<< HEAD
 [**Overview**](#overview) | [**Installation**](#installation) | [**More information**](#more-about-torch-harmonics) | [**Getting started**](#getting-started) | [**Contributors**](#contributors) | [**Cite us**](#cite-us) | [**References**](#references)
 
 [![tests](https://github.com/NVIDIA/torch-harmonics/actions/workflows/tests.yml/badge.svg)](https://github.com/NVIDIA/torch-harmonics/actions/workflows/tests.yml)
 [![pypi](https://img.shields.io/pypi/v/torch_harmonics)](https://pypi.org/project/torch_harmonics/)
 
-=======
->>>>>>> c4e4d64f
 ## Overview
 
 torch-harmonics is a differentiable implementation of the Spherical Harmonic transform in PyTorch. It was originally implemented to enable Spherical Fourier Neural Operators (SFNO). It uses quadrature rules to compute the projection onto the associated Legendre polynomials and FFTs for the projection onto the harmonic basis. This algorithm tends to outperform others with better asymptotic scaling for most practical purposes.
@@ -106,37 +103,25 @@
 
 ### Spherical harmonics
 
-<<<<<<< HEAD
 The [spherical harmonics](https://en.wikipedia.org/wiki/Spherical_harmonics) are special functions defined on the two-dimensional sphere $S^2$ (embedded in three dimensions). They form an orthonormal basis of the space of square-integrable functions defined on the sphere $L^2(S^2)$ and are comparable to the harmonic functions defined on a circle/torus. The spherical harmonics are defined as
 
 $$
 Y_l^m(\theta, \lambda) = \sqrt{\frac{(2l + 1)}{4 \pi} \frac{(l - m)!}{(l + m)!}} P_l^m(\cos \theta)  \exp(im\lambda),
-=======
-The [spherical harmonics](https://en.wikipedia.org/wiki/Spherical_harmonics) are special functions defined on the two-dimensional sphere $S^2$ (embedded in three dimensions). They form an orthonormal basis of the space of square-integrable functions defined on the sphere ($L^2(S^2)$) and are comparable to the harmonic functions defined on a circle/torus. The spherical harmonics are defined as
-
-$$
-Y_l^m(\theta, \lambda) = \sqrt{\frac{(2l + 1)}{4 \pi} \frac{(l - m)!}{(l + m)!}} \, P_l^m(\cos \theta) \, \exp(im\lambda),
->>>>>>> c4e4d64f
 $$
 
 where $\theta$ and $\lambda$ are colatitude and longitude respectively, and $P_l^m$ the normalized, [associated Legendre polynomials](https://en.wikipedia.org/wiki/Associated_Legendre_polynomials).
 
-<<<<<<< HEAD
 <div align="center">
 <img src="https://media.githubusercontent.com/media/NVIDIA/torch-harmonics/main/images/spherical_harmonics.gif" width="432">
 <br>
 Spherical harmonics up to degree 5
 </div>
-=======
-<center><img src="https://media.githubusercontent.com/media/NVIDIA/torch-harmonics/main/images/spherical_harmonics.gif" width="432"></center>
->>>>>>> c4e4d64f
 
 ### Spherical harmonic transform
 
 The spherical harmonic transform (SHT)
 
 $$
-<<<<<<< HEAD
 f_l^m = \int_{S^2}  \overline{Y_{l}^{m}}(\theta, \lambda) f(\theta, \lambda) \mathrm{d} \mu(\theta, \lambda)
 $$
 
@@ -147,41 +132,17 @@
 $$
 
 where $\hat{f}_l^m$, are the expansion coefficients associated to the mode $m$, $n$.
-=======
-\tilde{f}_l^m = \int_{S^2}  \overline{Y_l^m}(\theta, \lambda) \, f(\theta, \lambda) \; \mathrm{d} \mu(\theta, \lambda)
-$$
-
-realizes the projection of a signal $f(\theta, \lambda)$ on $S^2$ onto the spherical harmonics basis. 
-
-generalizes the Fourier transform on the sphere.
-
-The truncated series expansion of a function $f$ defined on the surface of a sphere can be written as
-
-$$
-f(\theta, \lambda) = \sum_{m=-M}^{M} \exp(im\lambda) \sum_{l=|m|}^{M} \tilde{f}_l^m \overline{P_l^m} (\cos \theta),
-$$
-
-where $\theta$ is the colatitude, $\lambda$ the longitude, $\overline{P_l^m}$ the normalized, associated Legendre polynomials and $F_n^m$, the expansion coefficient associated to the mode $(m,n)$.
->>>>>>> c4e4d64f
 
 The implementation of the SHT follows the algorithm as presented in [2]. A direct spherical harmonic transform can be accomplished by a Fourier transform
 
 $$
-<<<<<<< HEAD
 \hat f^m(\theta) = \frac{1}{2 \pi} \int_{0}^{2\pi} f(\theta, \lambda) \exp(-im\lambda) \mathrm{d} \lambda
-=======
-\tilde{f}^m(\theta) = \frac{1}{2 \pi} \int_{0}^{2\pi} f(\theta, \lambda) \, \exp(-im\lambda)  \; \mathrm{d}\lambda
->>>>>>> c4e4d64f
 $$
 
 in longitude and a Legendre transform
 
 $$
-<<<<<<< HEAD
 \hat f_l^m = \frac{1}{2} \int^{\pi}_0 \hat f^{m} (\theta) P_l^m (\cos \theta) \sin \theta \mathrm{d} \theta
-=======
-\tilde{f}_l^m = \frac{1}{2} \int_{0}^\pi \tilde{f}^m(\theta) \, \overline{P_l^m} (\cos \theta) \, \sin \theta \;\mathrm{d} \theta
->>>>>>> c4e4d64f
 $$
 
 in latitude.
@@ -191,21 +152,13 @@
 The second integral, which computed the projection onto the Legendre polynomials is realized with quadrature. On the Gaussian grid, we use Gaussian quadrature in the $\cos \theta$ domain. The integral
 
 $$
-<<<<<<< HEAD
 \hat f_l^m = \frac{1}{2} \int_{-1}^1 \hat{f}^m(\arccos x) P_l^m (x) \mathrm{d} x
-=======
-\tilde{f}_l^m = \frac{1}{2} \int_{-1}^1 \tilde{f}^m(\arccos x) \, \overline{P_l^m} (x) \; \mathrm{d} x
->>>>>>> c4e4d64f
 $$
 
 is obtained with the substitution $x = \cos \theta$ and then approximated by the sum
 
 $$
-<<<<<<< HEAD
 \hat f_l^m = \sum_{j=1}^{N_\theta}  \hat{f}^m(\arccos x_j) P_l^m(x_j) w_j.
-=======
-\tilde{f}_l^m = \sum_{j=1}^{N_\theta} \tilde{f}^m(\arccos x_j) \bar{P}_n^m(x_j) \, w_j.
->>>>>>> c4e4d64f
 $$
 
 Here, $x_j \in [-1,1]$ are the quadrature nodes with the respective quadrature weights $w_j$.
