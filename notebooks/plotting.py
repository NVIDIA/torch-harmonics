--- conflicted
+++ resolved
@@ -39,19 +39,12 @@
                 cmap="RdBu",
                 title=None,
                 colorbar=False,
-<<<<<<< HEAD
                 coastlines=False,
                 central_latitude=20,
                 central_longitude=20,
                 lon=None,
                 lat=None,
                 **kwargs):
-=======
-                central_latitude=20,
-                central_longitude=20,
-                lon=None,
-                lat=None):
->>>>>>> 08108157
     if fig == None:
         fig = plt.figure()
 
@@ -71,14 +64,9 @@
     Lat = Lat*180/np.pi
 
     # contour data over the map.
-<<<<<<< HEAD
     im = ax.pcolormesh(Lon, Lat, data, cmap=cmap, transform=ccrs.PlateCarree(), antialiased=False, **kwargs)
     if coastlines:
         ax.add_feature(cartopy.feature.COASTLINE, edgecolor='white', facecolor='none', linewidth=1.5)
-=======
-    im = ax.pcolormesh(Lon, Lat, data, cmap=cmap, transform=ccrs.PlateCarree(), antialiased=False)
-    # ax.add_feature(cartopy.feature.COASTLINE, edgecolor='white', facecolor='none', linewidth=1.5)
->>>>>>> 08108157
     if colorbar:
         plt.colorbar(im)
     plt.title(title, y=1.05)
@@ -92,12 +80,8 @@
               title=None,
               colorbar=False,
               lon=None,
-<<<<<<< HEAD
               lat=None,
               **kwargs):
-=======
-              lat=None):
->>>>>>> 08108157
     if fig == None:
         fig = plt.figure()
     
@@ -111,11 +95,8 @@
 
     fig = plt.figure(figsize=(10, 5))
     ax = fig.add_subplot(1, 1, 1, projection=projection)
-<<<<<<< HEAD
     im = ax.pcolormesh(Lon, Lat, data, cmap=cmap, **kwargs)
-=======
-    im = ax.pcolormesh(Lon, Lat, data, cmap=cmap)
->>>>>>> 08108157
+
     if colorbar:
         plt.colorbar(im)
     plt.title(title, y=1.05)
