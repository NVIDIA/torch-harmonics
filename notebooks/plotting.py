--- conflicted
+++ resolved
@@ -96,10 +96,7 @@
     fig = plt.figure(figsize=(10, 5))
     ax = fig.add_subplot(1, 1, 1, projection=projection)
     im = ax.pcolormesh(Lon, Lat, data, cmap=cmap, **kwargs)
-<<<<<<< HEAD
-=======
-
->>>>>>> 4dadf551
+    
     if colorbar:
         plt.colorbar(im)
     plt.title(title, y=1.05)
