--- conflicted
+++ resolved
@@ -75,11 +75,6 @@
         return f.read()
 
 
-<<<<<<< HEAD
-def get_ext_modules():
-    
-    import torch
-=======
 def get_ext_modules(argv):
 
     compile_cuda_extension = False
@@ -87,18 +82,8 @@
     if "--cuda_ext" in sys.argv:
         sys.argv.remove("--cuda_ext")
         compile_cuda_extension = True
->>>>>>> ce675823
-
-    ext_modules = [
-        cpp_extension.CppExtension("disco_helpers", ["torch_harmonics/csrc/disco/disco_helpers.cpp"]),
-    ]
-
-<<<<<<< HEAD
-    if True: #torch.cuda.is_available():
-        print("Building CUDA modules!")
-=======
+        
     if torch.cuda.is_available() or compile_cuda_extension:
->>>>>>> ce675823
         ext_modules.append(
             cpp_extension.CUDAExtension(
                 "disco_cuda_extension",
