// coding=utf-8
//
// SPDX-FileCopyrightText: Copyright (c) 2024 The torch-harmonics Authors. All rights reserved.
// SPDX-License-Identifier: BSD-3-Clause
//
// Redistribution and use in source and binary forms, with or without
// modification, are permitted provided that the following conditions are met:
//
// 1. Redistributions of source code must retain the above copyright notice, this
// list of conditions and the following disclaimer.
//
// 2. Redistributions in binary form must reproduce the above copyright notice,
// this list of conditions and the following disclaimer in the documentation
// and/or other materials provided with the distribution.
//
// 3. Neither the name of the copyright holder nor the names of its
// contributors may be used to endorse or promote products derived from
// this software without specific prior written permission.
//
// THIS SOFTWARE IS PROVIDED BY THE COPYRIGHT HOLDERS AND CONTRIBUTORS "AS IS"
// AND ANY EXPRESS OR IMPLIED WARRANTIES, INCLUDING, BUT NOT LIMITED TO, THE
// IMPLIED WARRANTIES OF MERCHANTABILITY AND FITNESS FOR A PARTICULAR PURPOSE ARE
// DISCLAIMED. IN NO EVENT SHALL THE COPYRIGHT HOLDER OR CONTRIBUTORS BE LIABLE
// FOR ANY DIRECT, INDIRECT, INCIDENTAL, SPECIAL, EXEMPLARY, OR CONSEQUENTIAL
// DAMAGES (INCLUDING, BUT NOT LIMITED TO, PROCUREMENT OF SUBSTITUTE GOODS OR
// SERVICES; LOSS OF USE, DATA, OR PROFITS; OR BUSINESS INTERRUPTION) HOWEVER
// CAUSED AND ON ANY THEORY OF LIABILITY, WHETHER IN CONTRACT, STRICT LIABILITY,
// OR TORT (INCLUDING NEGLIGENCE OR OTHERWISE) ARISING IN ANY WAY OUT OF THE USE
// OF THIS SOFTWARE, EVEN IF ADVISED OF THE POSSIBILITY OF SUCH DAMAGE.

#include "disco.h"

template <typename REAL_T>
void preprocess_psi_kernel(int64_t nnz, int64_t K, int64_t Ho, int64_t *ker_h, int64_t *row_h, int64_t *col_h,
                           int64_t *roff_h, REAL_T *val_h, int64_t &nrows)
{

<<<<<<< HEAD
  int64_t *Koff = new int64_t[K];
  for (int i = 0; i < K; i++) { Koff[i] = 0; }

  for (int64_t i = 0; i < nnz; i++) { Koff[ker_h[i]]++; }

  int64_t prev = Koff[0];
  Koff[0] = 0;
  for (int i = 1; i < K; i++) {
    int64_t save = Koff[i];
    Koff[i] = prev + Koff[i - 1];
    prev = save;
  }

  int64_t *ker_sort = new int64_t[nnz];
  int64_t *row_sort = new int64_t[nnz];
  int64_t *col_sort = new int64_t[nnz];
  float *val_sort = new float[nnz];

  for (int64_t i = 0; i < nnz; i++) {

    const int64_t ker = ker_h[i];
    const int64_t off = Koff[ker]++;

    ker_sort[off] = ker;
    row_sort[off] = row_h[i];
    col_sort[off] = col_h[i];
    val_sort[off] = val_h[i];
  }
  for (int64_t i = 0; i < nnz; i++) {
    ker_h[i] = ker_sort[i];
    row_h[i] = row_sort[i];
    col_h[i] = col_sort[i];
    val_h[i] = val_sort[i];
  }

  delete[] Koff;
  delete[] ker_sort;
  delete[] row_sort;
  delete[] col_sort;
  delete[] val_sort;

  // compute rows offsets
  nrows = 1;
  roff_h[0] = 0;
  for (int64_t i = 1; i < nnz; i++) {

    if (row_h[i - 1] == row_h[i]) continue;
    roff_h[nrows++] = i;

    if (nrows > Ho * K) {
      fprintf(stderr, "%s:%d: error, found more rows in the K COOs than Ho*K (%ld)\n", __FILE__, __LINE__,
              int64_t(Ho) * K);
      exit(EXIT_FAILURE);
=======
    int64_t *Koff = new int64_t[K];
    for (int i = 0; i < K; i++) { Koff[i] = 0; }

    for (int64_t i = 0; i < nnz; i++) { Koff[ker_h[i]]++; }

    int64_t prev = Koff[0];
    Koff[0] = 0;
    for (int i = 1; i < K; i++) {
        int64_t save = Koff[i];
        Koff[i] = prev + Koff[i - 1];
        prev = save;
>>>>>>> 76836abf
    }

    int64_t *ker_sort = new int64_t[nnz];
    int64_t *row_sort = new int64_t[nnz];
    int64_t *col_sort = new int64_t[nnz];
    float *val_sort = new float[nnz];

    for (int64_t i = 0; i < nnz; i++) {

        const int64_t ker = ker_h[i];
        const int64_t off = Koff[ker]++;

<<<<<<< HEAD
torch::Tensor preprocess_psi(const int64_t K, const int64_t Ho, torch::Tensor ker_idx, torch::Tensor row_idx,
                             torch::Tensor col_idx, torch::Tensor val)
{

  CHECK_INPUT_TENSOR(ker_idx);
  CHECK_INPUT_TENSOR(row_idx);
  CHECK_INPUT_TENSOR(col_idx);
  CHECK_INPUT_TENSOR(val);

  int64_t nnz = val.size(0);
  int64_t *ker_h = ker_idx.data_ptr<int64_t>();
  int64_t *row_h = row_idx.data_ptr<int64_t>();
  int64_t *col_h = col_idx.data_ptr<int64_t>();
  int64_t *roff_h = new int64_t[Ho * K + 1];
  int64_t nrows;
  // float *val_h = val.data_ptr<float>();

  AT_DISPATCH_FLOATING_TYPES(val.scalar_type(), "preprocess_psi", ([&] {
                               preprocess_psi_kernel<scalar_t>(nnz, K, Ho, ker_h, row_h, col_h, roff_h,
                                                               val.data_ptr<scalar_t>(), nrows);
                             }));

  // create output tensor
  auto options = torch::TensorOptions().dtype(row_idx.dtype());
  auto roff_idx = torch::empty({nrows + 1}, options);
  int64_t *roff_out_h = roff_idx.data_ptr<int64_t>();

  for (int64_t i = 0; i < (nrows + 1); i++) { roff_out_h[i] = roff_h[i]; }
  delete[] roff_h;

  return roff_idx;
=======
        ker_sort[off] = ker;
        row_sort[off] = row_h[i];
        col_sort[off] = col_h[i];
        val_sort[off] = val_h[i];
    }
    for (int64_t i = 0; i < nnz; i++) {
        ker_h[i] = ker_sort[i];
        row_h[i] = row_sort[i];
        col_h[i] = col_sort[i];
        val_h[i] = val_sort[i];
    }

    delete[] Koff;
    delete[] ker_sort;
    delete[] row_sort;
    delete[] col_sort;
    delete[] val_sort;

    // compute rows offsets
    nrows = 1;
    roff_h[0] = 0;
    for (int64_t i = 1; i < nnz; i++) {

        if (row_h[i - 1] == row_h[i]) continue;
        roff_h[nrows++] = i;

        if (nrows > Ho * K) {
            fprintf(stderr, "%s:%d: error, found more rows in the K COOs than Ho*K (%ld)\n", __FILE__, __LINE__,
                    int64_t(Ho) * K);
            exit(EXIT_FAILURE);
        }
    }
    roff_h[nrows] = nnz;

    return;
}

torch::Tensor preprocess_psi(const int64_t K, const int64_t Ho, torch::Tensor ker_idx, torch::Tensor row_idx,
                             torch::Tensor col_idx, torch::Tensor val)
{

    CHECK_INPUT_TENSOR(ker_idx);
    CHECK_INPUT_TENSOR(row_idx);
    CHECK_INPUT_TENSOR(col_idx);
    CHECK_INPUT_TENSOR(val);

    int64_t nnz = val.size(0);
    int64_t *ker_h = ker_idx.data_ptr<int64_t>();
    int64_t *row_h = row_idx.data_ptr<int64_t>();
    int64_t *col_h = col_idx.data_ptr<int64_t>();
    int64_t *roff_h = new int64_t[Ho * K + 1];
    int64_t nrows;
    // float *val_h = val.data_ptr<float>();

    AT_DISPATCH_FLOATING_TYPES(val.scalar_type(), "preprocess_psi", ([&] {
                                   preprocess_psi_kernel<scalar_t>(nnz, K, Ho, ker_h, row_h, col_h, roff_h,
                                                                   val.data_ptr<scalar_t>(), nrows);
                               }));

    // create output tensor
    auto options = torch::TensorOptions().dtype(row_idx.dtype());
    auto roff_idx = torch::empty({nrows + 1}, options);
    int64_t *roff_out_h = roff_idx.data_ptr<int64_t>();

    for (int64_t i = 0; i < (nrows + 1); i++) { roff_out_h[i] = roff_h[i]; }
    delete[] roff_h;

    return roff_idx;
>>>>>>> 76836abf
}

PYBIND11_MODULE(TORCH_EXTENSION_NAME, m)
{
<<<<<<< HEAD
  m.def("preprocess_psi", &preprocess_psi, "Sort psi matrix, required for using disco_cuda.");
=======
    m.def("preprocess_psi", &preprocess_psi, "Sort psi matrix, required for using disco_cuda.");
>>>>>>> 76836abf
}<|MERGE_RESOLUTION|>--- conflicted
+++ resolved
@@ -35,61 +35,6 @@
                            int64_t *roff_h, REAL_T *val_h, int64_t &nrows)
 {
 
-<<<<<<< HEAD
-  int64_t *Koff = new int64_t[K];
-  for (int i = 0; i < K; i++) { Koff[i] = 0; }
-
-  for (int64_t i = 0; i < nnz; i++) { Koff[ker_h[i]]++; }
-
-  int64_t prev = Koff[0];
-  Koff[0] = 0;
-  for (int i = 1; i < K; i++) {
-    int64_t save = Koff[i];
-    Koff[i] = prev + Koff[i - 1];
-    prev = save;
-  }
-
-  int64_t *ker_sort = new int64_t[nnz];
-  int64_t *row_sort = new int64_t[nnz];
-  int64_t *col_sort = new int64_t[nnz];
-  float *val_sort = new float[nnz];
-
-  for (int64_t i = 0; i < nnz; i++) {
-
-    const int64_t ker = ker_h[i];
-    const int64_t off = Koff[ker]++;
-
-    ker_sort[off] = ker;
-    row_sort[off] = row_h[i];
-    col_sort[off] = col_h[i];
-    val_sort[off] = val_h[i];
-  }
-  for (int64_t i = 0; i < nnz; i++) {
-    ker_h[i] = ker_sort[i];
-    row_h[i] = row_sort[i];
-    col_h[i] = col_sort[i];
-    val_h[i] = val_sort[i];
-  }
-
-  delete[] Koff;
-  delete[] ker_sort;
-  delete[] row_sort;
-  delete[] col_sort;
-  delete[] val_sort;
-
-  // compute rows offsets
-  nrows = 1;
-  roff_h[0] = 0;
-  for (int64_t i = 1; i < nnz; i++) {
-
-    if (row_h[i - 1] == row_h[i]) continue;
-    roff_h[nrows++] = i;
-
-    if (nrows > Ho * K) {
-      fprintf(stderr, "%s:%d: error, found more rows in the K COOs than Ho*K (%ld)\n", __FILE__, __LINE__,
-              int64_t(Ho) * K);
-      exit(EXIT_FAILURE);
-=======
     int64_t *Koff = new int64_t[K];
     for (int i = 0; i < K; i++) { Koff[i] = 0; }
 
@@ -101,7 +46,6 @@
         int64_t save = Koff[i];
         Koff[i] = prev + Koff[i - 1];
         prev = save;
->>>>>>> 76836abf
     }
 
     int64_t *ker_sort = new int64_t[nnz];
@@ -114,39 +58,6 @@
         const int64_t ker = ker_h[i];
         const int64_t off = Koff[ker]++;
 
-<<<<<<< HEAD
-torch::Tensor preprocess_psi(const int64_t K, const int64_t Ho, torch::Tensor ker_idx, torch::Tensor row_idx,
-                             torch::Tensor col_idx, torch::Tensor val)
-{
-
-  CHECK_INPUT_TENSOR(ker_idx);
-  CHECK_INPUT_TENSOR(row_idx);
-  CHECK_INPUT_TENSOR(col_idx);
-  CHECK_INPUT_TENSOR(val);
-
-  int64_t nnz = val.size(0);
-  int64_t *ker_h = ker_idx.data_ptr<int64_t>();
-  int64_t *row_h = row_idx.data_ptr<int64_t>();
-  int64_t *col_h = col_idx.data_ptr<int64_t>();
-  int64_t *roff_h = new int64_t[Ho * K + 1];
-  int64_t nrows;
-  // float *val_h = val.data_ptr<float>();
-
-  AT_DISPATCH_FLOATING_TYPES(val.scalar_type(), "preprocess_psi", ([&] {
-                               preprocess_psi_kernel<scalar_t>(nnz, K, Ho, ker_h, row_h, col_h, roff_h,
-                                                               val.data_ptr<scalar_t>(), nrows);
-                             }));
-
-  // create output tensor
-  auto options = torch::TensorOptions().dtype(row_idx.dtype());
-  auto roff_idx = torch::empty({nrows + 1}, options);
-  int64_t *roff_out_h = roff_idx.data_ptr<int64_t>();
-
-  for (int64_t i = 0; i < (nrows + 1); i++) { roff_out_h[i] = roff_h[i]; }
-  delete[] roff_h;
-
-  return roff_idx;
-=======
         ker_sort[off] = ker;
         row_sort[off] = row_h[i];
         col_sort[off] = col_h[i];
@@ -215,14 +126,9 @@
     delete[] roff_h;
 
     return roff_idx;
->>>>>>> 76836abf
 }
 
 PYBIND11_MODULE(TORCH_EXTENSION_NAME, m)
 {
-<<<<<<< HEAD
-  m.def("preprocess_psi", &preprocess_psi, "Sort psi matrix, required for using disco_cuda.");
-=======
     m.def("preprocess_psi", &preprocess_psi, "Sort psi matrix, required for using disco_cuda.");
->>>>>>> 76836abf
 }